--- conflicted
+++ resolved
@@ -1,10 +1,6 @@
 import os
 from pathlib import Path
-<<<<<<< HEAD
 from typing import Dict, List, Literal, Optional, Union, Any
-=======
-from typing import Callable, Dict, List, Literal, Optional, Sequence, Union
->>>>>>> 7be277f9
 import logging
 
 from .SyncLLMClient.openai_client import SyncOpenAIClient
